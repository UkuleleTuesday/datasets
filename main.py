import streamlit as st

<<<<<<< HEAD
pg = st.navigation(
    [
        st.Page(
            "pages/song_sheets_stats.py",
            title="Song Sheets Stats",
            icon=":material/analytics:",
            default=True,
        )
    ]
)
pg.run()
=======

def load_data(filepath):
    """Load and preprocess the song sheets dataset."""
    try:
        df = pd.read_json(filepath)
    except ValueError as e:
        st.error(f"Error reading JSON file: {e}")
        return None
    except FileNotFoundError:
        st.error(f"Error: The file '{filepath}' was not found.")
        st.info(
            "Please run the build_song_sheets_dataset.py script to generate it first."
        )
        return None

    # Use json_normalize to flatten the 'properties' column
    properties_df = pd.json_normalize(df["properties"])
    # Concatenate the flattened properties with the original dataframe (id and name)
    df = pd.concat([df.drop("properties", axis=1), properties_df], axis=1)

    # Data cleaning and type conversion
    df["difficulty"] = pd.to_numeric(df["difficulty"], errors="coerce")
    df["year"] = pd.to_numeric(df["year"], errors="coerce")
    df["date"] = pd.to_datetime(df["date"], format="%Y%m%d", errors="coerce")
    df["specialbooks"] = df["specialbooks"].str.split(",")

    return df


def main():
    st.set_page_config(page_title="Ukulele Tuesday Song Stats", layout="wide")
    st.title("Ukulele Tuesday Song Sheets Dashboard")

    st.markdown(
        """
        This dashboard provides an interactive exploration of the songs tabbed for [Ukulele Tuesday](https://www.ukuleletuesday.ie/), a weekly ukulele jam session.
        It analyzes metadata from all song sheets, including artist information, release year, difficulty, and more.
        You can filter the data to see insights for all songs ever tabbed or just the songs in the current rotating songbook.
        For the songbooks themselves, visit [songbooks.ukuleletuesday.ie](https://songbooks.ukuleletuesday.ie/).
        """
    )

    df = load_data("data/song_sheets_dataset.json")

    if df is not None:
        # Map display options to query param values
        song_filter_options = {"All songs": "all", "Current edition": "current"}
        options_list = list(song_filter_options.keys())
        query_params = st.query_params

        # Determine index from query param, default to 0 ('All songs')
        current_selection_value = query_params.get("songs", "all")
        try:
            current_index = list(song_filter_options.values()).index(
                current_selection_value
            )
        except ValueError:
            current_index = 0

        song_filter = st.selectbox(
            "Included songs", options=options_list, index=current_index
        )
        # Update query param based on selection
        st.query_params["songs"] = song_filter_options[song_filter]

        if song_filter == "Current edition":
            df = df[
                df["specialbooks"].apply(
                    lambda x: isinstance(x, list) and "regular" in x
                )
            ]

        st.header("Dataset Overview")
        col1, col2, col3 = st.columns(3)
        col1.metric("Total Songs", len(df))
        col2.metric("Unique Artists", df["artist"].nunique())
        col3.metric("Number of Tabbers", df["tabber"].nunique())

        st.header("Analysis")

        # Songs per tabber
        st.subheader("Songs per Tabber")
        tabber_counts = df["tabber"].value_counts().sort_values(ascending=False)
        st.bar_chart(tabber_counts)

        # Total songs over time
        st.subheader("Total Songs Over Time")
        df_by_date = df.dropna(subset=["date"]).sort_values("date")
        # Create a column for cumulative song count
        df_by_date["cumulative_songs"] = range(1, len(df_by_date) + 1)
        st.line_chart(df_by_date.set_index("date")["cumulative_songs"])

        # Songs by decade of release
        st.subheader("Song Distribution by Decade of Release")
        df_with_year = df.dropna(subset=["year"]).copy()

        def map_year_to_decade(year):
            year = int(year)
            if year < 1950:
                return "<1950"
            return f"{(year // 10) * 10}s"

        df_with_year["decade"] = df_with_year["year"].apply(map_year_to_decade)
        
        # Define the chronological order of decades
        decade_order = sorted([d for d in df_with_year["decade"].unique() if d != '<1950'])
        if '<1950' in df_with_year["decade"].unique():
            decade_order.insert(0, '<1950')
        
        # Convert to categorical type to enforce order
        df_with_year["decade"] = pd.Categorical(df_with_year["decade"], categories=decade_order, ordered=True)
        
        decade_counts = df_with_year["decade"].value_counts().sort_index()
        st.bar_chart(decade_counts)

        # Difficulty distribution
        st.subheader("Difficulty Distribution")
        # Round difficulty to nearest integer for grouping, then count and sort.
        difficulty_groups = df["difficulty"].dropna().round(0).astype(int)
        st.bar_chart(difficulty_groups.value_counts().sort_index())

        # Gender distribution
        st.subheader("Gender Distribution")
        gender_counts = df["gender"].value_counts().reset_index()
        gender_counts.columns = ["gender", "count"]
        fig = px.pie(
            gender_counts, values="count", names="gender", title="Gender Distribution"
        )
        st.plotly_chart(fig, use_container_width=True)

        st.header("Raw Data")
        st.dataframe(df.drop("id", axis=1).sort_values("name"))

        st.markdown("---")
        st.markdown(
            "Found an issue or have a feature request? "
            "[Contribute on GitHub](https://github.com/UkuleleTuesday/stats)"
        )


if __name__ == "__main__":
    main()
>>>>>>> 259b8baf
<|MERGE_RESOLUTION|>--- conflicted
+++ resolved
@@ -1,6 +1,5 @@
 import streamlit as st
 
-<<<<<<< HEAD
 pg = st.navigation(
     [
         st.Page(
@@ -11,148 +10,4 @@
         )
     ]
 )
-pg.run()
-=======
-
-def load_data(filepath):
-    """Load and preprocess the song sheets dataset."""
-    try:
-        df = pd.read_json(filepath)
-    except ValueError as e:
-        st.error(f"Error reading JSON file: {e}")
-        return None
-    except FileNotFoundError:
-        st.error(f"Error: The file '{filepath}' was not found.")
-        st.info(
-            "Please run the build_song_sheets_dataset.py script to generate it first."
-        )
-        return None
-
-    # Use json_normalize to flatten the 'properties' column
-    properties_df = pd.json_normalize(df["properties"])
-    # Concatenate the flattened properties with the original dataframe (id and name)
-    df = pd.concat([df.drop("properties", axis=1), properties_df], axis=1)
-
-    # Data cleaning and type conversion
-    df["difficulty"] = pd.to_numeric(df["difficulty"], errors="coerce")
-    df["year"] = pd.to_numeric(df["year"], errors="coerce")
-    df["date"] = pd.to_datetime(df["date"], format="%Y%m%d", errors="coerce")
-    df["specialbooks"] = df["specialbooks"].str.split(",")
-
-    return df
-
-
-def main():
-    st.set_page_config(page_title="Ukulele Tuesday Song Stats", layout="wide")
-    st.title("Ukulele Tuesday Song Sheets Dashboard")
-
-    st.markdown(
-        """
-        This dashboard provides an interactive exploration of the songs tabbed for [Ukulele Tuesday](https://www.ukuleletuesday.ie/), a weekly ukulele jam session.
-        It analyzes metadata from all song sheets, including artist information, release year, difficulty, and more.
-        You can filter the data to see insights for all songs ever tabbed or just the songs in the current rotating songbook.
-        For the songbooks themselves, visit [songbooks.ukuleletuesday.ie](https://songbooks.ukuleletuesday.ie/).
-        """
-    )
-
-    df = load_data("data/song_sheets_dataset.json")
-
-    if df is not None:
-        # Map display options to query param values
-        song_filter_options = {"All songs": "all", "Current edition": "current"}
-        options_list = list(song_filter_options.keys())
-        query_params = st.query_params
-
-        # Determine index from query param, default to 0 ('All songs')
-        current_selection_value = query_params.get("songs", "all")
-        try:
-            current_index = list(song_filter_options.values()).index(
-                current_selection_value
-            )
-        except ValueError:
-            current_index = 0
-
-        song_filter = st.selectbox(
-            "Included songs", options=options_list, index=current_index
-        )
-        # Update query param based on selection
-        st.query_params["songs"] = song_filter_options[song_filter]
-
-        if song_filter == "Current edition":
-            df = df[
-                df["specialbooks"].apply(
-                    lambda x: isinstance(x, list) and "regular" in x
-                )
-            ]
-
-        st.header("Dataset Overview")
-        col1, col2, col3 = st.columns(3)
-        col1.metric("Total Songs", len(df))
-        col2.metric("Unique Artists", df["artist"].nunique())
-        col3.metric("Number of Tabbers", df["tabber"].nunique())
-
-        st.header("Analysis")
-
-        # Songs per tabber
-        st.subheader("Songs per Tabber")
-        tabber_counts = df["tabber"].value_counts().sort_values(ascending=False)
-        st.bar_chart(tabber_counts)
-
-        # Total songs over time
-        st.subheader("Total Songs Over Time")
-        df_by_date = df.dropna(subset=["date"]).sort_values("date")
-        # Create a column for cumulative song count
-        df_by_date["cumulative_songs"] = range(1, len(df_by_date) + 1)
-        st.line_chart(df_by_date.set_index("date")["cumulative_songs"])
-
-        # Songs by decade of release
-        st.subheader("Song Distribution by Decade of Release")
-        df_with_year = df.dropna(subset=["year"]).copy()
-
-        def map_year_to_decade(year):
-            year = int(year)
-            if year < 1950:
-                return "<1950"
-            return f"{(year // 10) * 10}s"
-
-        df_with_year["decade"] = df_with_year["year"].apply(map_year_to_decade)
-        
-        # Define the chronological order of decades
-        decade_order = sorted([d for d in df_with_year["decade"].unique() if d != '<1950'])
-        if '<1950' in df_with_year["decade"].unique():
-            decade_order.insert(0, '<1950')
-        
-        # Convert to categorical type to enforce order
-        df_with_year["decade"] = pd.Categorical(df_with_year["decade"], categories=decade_order, ordered=True)
-        
-        decade_counts = df_with_year["decade"].value_counts().sort_index()
-        st.bar_chart(decade_counts)
-
-        # Difficulty distribution
-        st.subheader("Difficulty Distribution")
-        # Round difficulty to nearest integer for grouping, then count and sort.
-        difficulty_groups = df["difficulty"].dropna().round(0).astype(int)
-        st.bar_chart(difficulty_groups.value_counts().sort_index())
-
-        # Gender distribution
-        st.subheader("Gender Distribution")
-        gender_counts = df["gender"].value_counts().reset_index()
-        gender_counts.columns = ["gender", "count"]
-        fig = px.pie(
-            gender_counts, values="count", names="gender", title="Gender Distribution"
-        )
-        st.plotly_chart(fig, use_container_width=True)
-
-        st.header("Raw Data")
-        st.dataframe(df.drop("id", axis=1).sort_values("name"))
-
-        st.markdown("---")
-        st.markdown(
-            "Found an issue or have a feature request? "
-            "[Contribute on GitHub](https://github.com/UkuleleTuesday/stats)"
-        )
-
-
-if __name__ == "__main__":
-    main()
->>>>>>> 259b8baf
+pg.run()